from __future__ import annotations

import asyncio
import time
from concurrent.futures import ThreadPoolExecutor
from dataclasses import dataclass
from pathlib import Path
from typing import Any, Awaitable, Callable, Dict, Iterable, List, Optional, Sequence, Tuple

from .models import Category, RunConfig, ScoreResult
from .services.google_sheets import GoogleSheetsError, batch_update_values, column_index_to_a1
from .services.scoring import SSRSettings, cache_key, clamp_and_round, score_with_fallback
from .services.clients import GEMINI_MODEL_VIDEO
from .services.video import download_video_to_path, upload_video_to_gemini
from .services.sheet_updates import build_batched_value_ranges


@dataclass(frozen=True)
class PipelineUnit:
    row_index: int  # absolute (0-based)
    block_index: int
    col_offset: int


@dataclass(frozen=True)
class ScoringTask:
    unit: PipelineUnit
    utterance: str
    categories: Sequence[Category]
    file_parts: Optional[List[dict]]
    model_override: Optional[str]
    cleanup_path: Optional[str] = None


@dataclass(frozen=True)
class ValidationPayload:
    task: ScoringTask
    result: ScoreResult
    error_trail: Sequence[Tuple[str, int, str]]
    from_cache: bool = False


@dataclass(frozen=True)
class SheetUpdate:
    unit: PipelineUnit
    scores: Sequence[Optional[float]]
    analyses: Sequence[Optional[str]] = ()
    result: ScoreResult
    cleanup_path: Optional[str] = None


@dataclass(frozen=True)
class ValidationOutcome:
    result: ScoreResult
    sheet_update: SheetUpdate
    should_cache: bool
    cache_key: Optional[str]
    expected_len: int


@dataclass
class PipelineStats:
    processed_units: int = 0
    rate_429_count: int = 0
    cache_hits: int = 0
    flush_count: int = 0
    video_downloads: int = 0
    video_uploads: int = 0


class ScoringPipeline:
    def __init__(
        self,
        *,
        cfg: RunConfig,
        spreadsheet_id: str,
        sheet_name: str,
        score_sheet_name: Optional[str] = None,
        invoke_concurrency: int,
        rows: List[List[str]],
        utter_col_index: int,
        category_reader: Callable[[List[List[str]], RunConfig, int, int], List[Category]],
        score_cache,
        mark_unit_completed: Callable[[PipelineUnit, ScoreResult], Awaitable[None]],
        flush_interval: Optional[float] = None,
        flush_unit_threshold: Optional[int] = None,
        invoke_queue_size: Optional[int] = None,
        validation_max_workers: Optional[int] = None,
        validation_timeout: Optional[float] = None,
        writer_retry_limit: Optional[int] = None,
        writer_retry_initial_delay: Optional[float] = None,
        writer_retry_backoff_multiplier: Optional[float] = None,
        sheet_batch_row_size: Optional[int] = None,
        video_mode: bool = False,
        event_logger: Optional[Callable[[str], None]] = None,
    ) -> None:
        self.cfg = cfg
        self.rows = rows
        self.invoke_concurrency = max(1, invoke_concurrency)
        self.spreadsheet_id = spreadsheet_id
        self.sheet_name = sheet_name
        self.score_sheet_name = score_sheet_name or sheet_name
        self.utter_col_index = utter_col_index
        self.category_reader = category_reader
        self.score_cache = score_cache
        self.mark_unit_completed = mark_unit_completed
        self.flush_interval = float(
            flush_interval if flush_interval is not None else cfg.writer_flush_interval_sec
        )
        threshold = flush_unit_threshold if flush_unit_threshold is not None else cfg.writer_flush_batch_size
        self.flush_unit_threshold = max(1, int(threshold))
        self.video_mode = video_mode
        queue_size = invoke_queue_size if invoke_queue_size is not None else cfg.pipeline_queue_size
        if queue_size is None:
            queue_size = self.invoke_concurrency * 2
        self.invoke_queue_size = max(1, int(queue_size))
        self.validation_max_workers = max(1, int(validation_max_workers or cfg.validation_max_workers))
        timeout_value = (
            float(validation_timeout)
            if validation_timeout is not None
            else float(cfg.validation_worker_timeout_sec)
        )
        self.validation_timeout: Optional[float] = timeout_value if timeout_value > 0 else None
        self.writer_retry_limit = max(1, int(writer_retry_limit or cfg.writer_retry_limit))
        self.writer_retry_initial_delay = (
            float(writer_retry_initial_delay) if writer_retry_initial_delay is not None else float(cfg.writer_retry_initial_delay_sec)
        )
        self.writer_retry_initial_delay = max(0.1, self.writer_retry_initial_delay)
        backoff_multiplier = (
            float(writer_retry_backoff_multiplier)
            if writer_retry_backoff_multiplier is not None
            else float(cfg.writer_retry_backoff_multiplier)
        )
        self.writer_retry_backoff_multiplier = max(1.0, backoff_multiplier)
        batch_rows_value = sheet_batch_row_size
        if batch_rows_value is None:
            batch_rows_value = getattr(cfg, "sheet_chunk_rows", None)
        if not batch_rows_value or batch_rows_value <= 0:
            batch_rows_value = 500
        self.sheet_batch_row_size = max(1, int(batch_rows_value))
        self._cleanup_queue: asyncio.Queue[str] = asyncio.Queue()

        self._stats = PipelineStats()
        self._terminate = asyncio.Event()
        self._termination_lock = asyncio.Lock()
        self._termination_signaled = False
        self._validation_executor = ThreadPoolExecutor(
            max_workers=self.validation_max_workers,
            thread_name_prefix="scoring-validation",
        )
        self._log_callback = event_logger
        self._ssr_settings: Optional[SSRSettings] = None
<<<<<<< HEAD
        if (
            getattr(cfg, "enable_ssr", True)
            and cfg.ssr_reference_path
            and cfg.ssr_reference_set
        ):
=======
        if cfg.ssr_reference_path and cfg.ssr_reference_set:
>>>>>>> 5ae49704
            reference_path = Path(cfg.ssr_reference_path).expanduser()
            self._ssr_settings = SSRSettings(
                reference_path=reference_path,
                reference_set=cfg.ssr_reference_set,
                embeddings_column=cfg.ssr_embeddings_column,
                model_name=cfg.ssr_model_name,
                device=cfg.ssr_device,
                temperature=float(cfg.ssr_temperature),
                epsilon=float(cfg.ssr_epsilon),
            )

    def _log(self, message: str) -> None:
        if not self._log_callback:
            return
        try:
            self._log_callback(message)
        except Exception:
            pass

    @property
    def stats(self) -> PipelineStats:
        return self._stats

    async def run(self, units: Iterable[PipelineUnit]) -> PipelineStats:
        invoke_queue: asyncio.Queue[Optional[ScoringTask]] = asyncio.Queue(maxsize=self.invoke_queue_size)
        validation_queue: asyncio.Queue[Optional[ValidationPayload]] = asyncio.Queue()
        writer_queue: asyncio.Queue[Optional[SheetUpdate]] = asyncio.Queue()

        units_list = list(units)
        self._log(f"Pipeline start: units={len(units_list)} concurrency={self.invoke_concurrency}")

        producer_task = asyncio.create_task(self._producer(units_list, invoke_queue))
        invoker_tasks = [
            asyncio.create_task(self._invoker(invoke_queue, validation_queue))
            for _ in range(self.invoke_concurrency)
        ]
        validator_task = asyncio.create_task(self._validator(validation_queue, writer_queue))
        writer_task = asyncio.create_task(self._writer(writer_queue))

        tasks = [producer_task, *invoker_tasks, validator_task, writer_task]
        try:
            await asyncio.gather(*tasks)
        except Exception:
            self._terminate.set()
            await self._signal_termination(invoke_queue, validation_queue, writer_queue)
            for task in tasks:
                task.cancel()
            await asyncio.gather(*tasks, return_exceptions=True)
            raise
        finally:
            await self._shutdown_validation_executor()

        self._log(f"Pipeline complete: processed_units={self._stats.processed_units} flushes={self._stats.flush_count} cache_hits={self._stats.cache_hits}")
        return self._stats

    async def _signal_termination(
        self,
        invoke_queue: asyncio.Queue[Optional[ScoringTask]],
        validation_queue: asyncio.Queue[Optional[ValidationPayload]],
        writer_queue: asyncio.Queue[Optional[SheetUpdate]],
    ) -> None:
        async with self._termination_lock:
            if self._termination_signaled:
                return
            self._termination_signaled = True
        # Best-effort sentinel distribution; ignore failures to avoid deadlocks.
        for _ in range(self.invoke_concurrency):
            await self._safe_put(invoke_queue, None)
            await self._safe_put(validation_queue, None)
        await self._safe_put(writer_queue, None)

    async def _safe_put(self, queue: asyncio.Queue, item: object, timeout: float = 0.5) -> None:
        try:
            queue.put_nowait(item)
            return
        except asyncio.QueueFull:
            pass
        except asyncio.CancelledError:  # pragma: no cover - propagate cancellation
            raise
        except Exception:
            return
        try:
            await asyncio.wait_for(queue.put(item), timeout=timeout)
        except asyncio.TimeoutError:
            pass
        except asyncio.CancelledError:  # pragma: no cover - propagate cancellation
            raise
        except Exception:
            pass

    async def _shutdown_validation_executor(self) -> None:
        executor = getattr(self, "_validation_executor", None)
        if not executor:
            return
        await asyncio.to_thread(executor.shutdown, True)

    async def _producer(
        self,
        units: Iterable[PipelineUnit],
        invoke_queue: asyncio.Queue[Optional[ScoringTask]],
    ) -> None:
        try:
            for unit in units:
                if self._terminate.is_set():
                    break
                utter_row = self.rows[unit.row_index]
                utterance = ""
                if self.utter_col_index < len(utter_row):
                    utterance = str(utter_row[self.utter_col_index])
                categories = self.category_reader(self.rows, self.cfg, unit.row_index, unit.col_offset)
                if not categories:
                    continue
                cleanup_path: Optional[str] = None
                file_parts: Optional[List[dict]] = None
                model_override: Optional[str] = None

                if self.video_mode:
                    video_link = utterance.strip()
                    if not video_link:
                        continue
                    try:
                        video_path = await asyncio.to_thread(
                            download_video_to_path,
                            video_link,
                            self.cfg.video_download_timeout,
                            self.cfg.video_temp_dir,
                        )
                        self._stats.video_downloads += 1
                        file_uri, mime_type = await asyncio.to_thread(
                            upload_video_to_gemini,
                            video_path,
                            self.cfg.video_download_timeout,
                        )
                        self._stats.video_uploads += 1
                        file_parts = [{"file_uri": file_uri, "mime_type": mime_type}]
                        model_override = GEMINI_MODEL_VIDEO
                        cleanup_path = str(video_path)
                    except Exception:
                        if cleanup_path:
                            await self._cleanup_queue.put(cleanup_path)
                        raise

                task = ScoringTask(
                    unit=unit,
                    utterance=utterance,
                    categories=categories,
                    file_parts=file_parts,
                    model_override=model_override,
                    cleanup_path=cleanup_path,
                )
                await invoke_queue.put(task)
        finally:
            for _ in range(self.invoke_concurrency):
                await invoke_queue.put(None)
            self._log("Producer finished, sentinels dispatched")

    async def _invoker(
        self,
        invoke_queue: asyncio.Queue[Optional[ScoringTask]],
        validation_queue: asyncio.Queue[Optional[ValidationPayload]],
    ) -> None:
        try:
            while True:
                if self._terminate.is_set():
                    await validation_queue.put(None)
                    return
                task = await invoke_queue.get()
                try:
                    if task is None:
                        await validation_queue.put(None)
                        return
                    try:
                        result, error_trail, from_cache = await score_with_fallback(
                            utterance=task.utterance,
                            categories=list(task.categories),
                            system_prompt=self.cfg.system_prompt,
                            timeout_sec=self.cfg.timeout_sec,
                            max_retries=self.cfg.max_retries,
                            prefer=self.cfg.primary_provider,
                            file_parts=task.file_parts,
                            model_override=task.model_override,
                            cache=self.score_cache,
                            cache_write=False,
                            ssr_settings=self._ssr_settings,
                        )
                    except Exception as exc:
                        error_trail = getattr(exc, "_trail", []) or []
                        if error_trail:
                            for provider, status, _reason in error_trail:
                                if status == 429:
                                    self._stats.rate_429_count += 1
                        raise
                    else:
                        score_len = len(result.scores or [])
                        self._log(
                            f"Invoker success: row={task.unit.row_index} block={task.unit.block_index} "
                            f"cache_hit={from_cache} provider={result.provider.value} scores={score_len}"
                        )
                        if error_trail:
                            for provider, status, _reason in error_trail:
                                if status == 429:
                                    self._stats.rate_429_count += 1
                        if from_cache:
                            self._stats.cache_hits += 1
                        payload = ValidationPayload(
                            task=task,
                            result=result,
                            error_trail=error_trail,
                            from_cache=from_cache,
                        )
                        await validation_queue.put(payload)
                    if task.cleanup_path:
                        await self._cleanup_queue.put(task.cleanup_path)
                finally:
                    invoke_queue.task_done()
        except asyncio.CancelledError:
            raise
        except Exception:
            self._terminate.set()
            await validation_queue.put(None)
            self._log("Invoker encountered fatal exception")
            raise

    async def _validator(
        self,
        validation_queue: asyncio.Queue[Optional[ValidationPayload]],
        writer_queue: asyncio.Queue[Optional[SheetUpdate]],
    ) -> None:
        pending_invokers = self.invoke_concurrency
        loop = asyncio.get_running_loop()
        try:
            while pending_invokers:
                payload = await validation_queue.get()
                try:
                    if payload is None:
                        pending_invokers -= 1
                        continue
                    future = loop.run_in_executor(self._validation_executor, self._run_validation, payload)
                    if self.validation_timeout:
                        outcome = await asyncio.wait_for(future, timeout=self.validation_timeout)
                    else:
                        outcome = await future
                    if outcome.expected_len == 0:
                        continue
                    self._stats.processed_units += 1
                    if outcome.should_cache and self.score_cache and outcome.cache_key:
                        await self.score_cache.set(outcome.cache_key, outcome.result)
                    self._log(
                        f"Validator accepted: row={payload.task.unit.row_index} block={payload.task.unit.block_index} "
                        f"len={outcome.expected_len} partial={outcome.result.partial}"
                    )
                    await writer_queue.put(outcome.sheet_update)
                finally:
                    validation_queue.task_done()
        except asyncio.CancelledError:
            raise
        except Exception:
            self._terminate.set()
            self._log("Validator encountered fatal exception")
            raise
        finally:
            await writer_queue.put(None)

    def _run_validation(self, payload: ValidationPayload) -> ValidationOutcome:
        task = payload.task
        categories = list(task.categories)
        expected_len = len(categories)
        result = payload.result

        source_scores: Sequence[Optional[float]] = []
        if result.pre_scores is not None:
            source_scores = list(result.pre_scores)
        elif result.scores is not None:
            source_scores = list(result.scores)

        normalized_pre: List[Optional[float]] = []
        normalized_final: List[Optional[float]] = []
        missing_indices: List[int] = []

        for idx in range(expected_len):
            value: Optional[float] = None
            if idx < len(source_scores):
                value = source_scores[idx]
            elif result.scores is not None and idx < len(result.scores):
                value = result.scores[idx]
            if value is None:
                normalized_pre.append(None)
                normalized_final.append(None)
                missing_indices.append(idx)
                continue
            try:
                float_val = float(value)
            except (TypeError, ValueError):
                normalized_pre.append(None)
                normalized_final.append(None)
                missing_indices.append(idx)
                continue
            normalized_pre.append(float_val)
            normalized_final.append(clamp_and_round(float_val))

        result.pre_scores = normalized_pre
        result.scores = normalized_final
        result.missing_indices = missing_indices or None
        result.partial = bool(missing_indices)

        analysis_payload: List[Optional[str]] = []
        raw_analyses = list(result.analyses or [])
        has_analysis = False
        for idx in range(expected_len):
            text = raw_analyses[idx] if idx < len(raw_analyses) else None
            cleaned = text.strip() if isinstance(text, str) else ""
            if cleaned:
                analysis_payload.append(cleaned)
                has_analysis = True
            else:
                analysis_payload.append(None)
        if has_analysis:
            result.analyses = [item if item is not None else "" for item in analysis_payload]
        else:
            result.analyses = None

        sheet_update = SheetUpdate(
            unit=task.unit,
            scores=list(result.scores),
            analyses=analysis_payload,
            result=result,
        )

        should_cache = self.score_cache is not None and not payload.from_cache
        cache_key_value: Optional[str] = None
        if should_cache:
            cache_key_value = cache_key(
                utterance=task.utterance,
                categories=categories,
                system_prompt=self.cfg.system_prompt,
                provider=result.provider,
                model=result.model,
            )

        return ValidationOutcome(
            result=result,
            sheet_update=sheet_update,
            should_cache=should_cache,
            cache_key=cache_key_value,
            expected_len=expected_len,
        )

    async def _writer(self, writer_queue: asyncio.Queue[Optional[SheetUpdate]]) -> None:
        buffer: Dict[int, Dict[int, float]] = {}
        pending_updates: List[SheetUpdate] = []
        pending_units = 0
        last_flush = time.monotonic()
        buffer_scores: Dict[int, Dict[int, float]] = {}
        buffer_analyses: Dict[int, Dict[int, str]] = {}

        async def flush() -> None:
            nonlocal buffer_scores, buffer_analyses, pending_units, last_flush, pending_updates
            if not buffer_scores and not buffer_analyses:
                return
            snapshot_score_buffer = buffer_scores
            snapshot_analysis_buffer = buffer_analyses
            snapshot_updates = list(pending_updates)
<<<<<<< HEAD
            payload: List[dict] = []
            if snapshot_analysis_buffer:
                payload.extend(
                    _convert_updates(self.cfg, self.sheet_name, snapshot_analysis_buffer)
                )
            target_score_sheet = self.score_sheet_name or self.sheet_name
            if snapshot_score_buffer:
                payload.extend(
                    _convert_updates(self.cfg, target_score_sheet, snapshot_score_buffer)
                )
            if not payload:
                last_flush = time.monotonic()
                self._stats.flush_count += 1
                buffer_scores = {}
                buffer_analyses = {}
                pending_units = 0
                pending_updates = []
                for entry in snapshot_updates:
                    await self.mark_unit_completed(entry.unit, entry.result)
                self._log(
                    "Writer flush skipped Sheets update because no values were produced"
                )
                return
=======
            payload_batches = build_batched_value_ranges(
                category_start_col=self.cfg.category_start_col,
                sheet_name=self.sheet_name,
                update_buffer=snapshot_buffer,
                max_rows_per_batch=self.sheet_batch_row_size,
            )
>>>>>>> 5ae49704
            attempts = 0
            delay = self.writer_retry_initial_delay
            last_error: Optional[Exception] = None
            while attempts < self.writer_retry_limit:
                try:
                    for updates in payload_batches:
                        if not updates:
                            continue
                        await asyncio.to_thread(batch_update_values, self.spreadsheet_id, updates)
                    last_flush = time.monotonic()
                    self._stats.flush_count += 1
                    buffer_scores = {}
                    buffer_analyses = {}
                    pending_units = 0
                    for entry in snapshot_updates:
                        await self.mark_unit_completed(entry.unit, entry.result)
                    pending_updates = []
                    distinct_rows = set(snapshot_score_buffer.keys()) | set(
                        snapshot_analysis_buffer.keys()
                    )
                    analysis_cells = sum(
                        len(columns) for columns in snapshot_analysis_buffer.values()
                    ) if snapshot_analysis_buffer else 0
                    score_cells = sum(
                        len(columns) for columns in snapshot_score_buffer.values()
                    ) if snapshot_score_buffer else 0
                    self._log(
<<<<<<< HEAD
                        "Writer flush success: rows={} entries={} attempts={} cells(text={} score={})".format(
                            len(distinct_rows),
                            len(snapshot_updates),
                            attempts + 1,
                            analysis_cells,
                            score_cells,
                        )
=======
                        f"Writer flush success: rows={len(snapshot_buffer)} entries={len(snapshot_updates)} "
                        f"gs_calls={len(payload_batches)} attempts={attempts + 1}"
>>>>>>> 5ae49704
                    )
                    return
                except GoogleSheetsError as exc:
                    last_error = exc
                    attempts += 1
                    if attempts >= self.writer_retry_limit:
                        self._terminate.set()
                        self._log(f"Writer flush failed after retries: error={exc}")
                        raise
                    await asyncio.sleep(delay)
                    delay *= self.writer_retry_backoff_multiplier
                    self._log(f"Writer retry scheduled: attempt={attempts + 1} delay={delay:.2f}")
                except Exception as exc:
                    last_error = exc
                    self._terminate.set()
                    self._log(f"Writer flush fatal error: {exc}")
                    raise
            if last_error:
                raise last_error

        try:
            while True:
                entry = await writer_queue.get()
                try:
                    if entry is None:
                        break
                    unit = entry.unit
                    row_number = unit.row_index + 1
                    row_score_buffer = buffer_scores.setdefault(row_number, {})
                    for index, score in enumerate(entry.scores):
                        if score is None:
                            continue
                        row_score_buffer[unit.col_offset + index] = float(score)
                    if entry.analyses:
                        row_analysis_buffer = buffer_analyses.setdefault(row_number, {})
                        for index, analysis in enumerate(entry.analyses):
                            if not analysis:
                                continue
                            row_analysis_buffer[unit.col_offset + index] = analysis
                    pending_units += 1
                    pending_updates.append(entry)
                    now = time.monotonic()
                    if (
                        pending_units >= self.flush_unit_threshold
                        or now - last_flush >= self.flush_interval
                    ):
                        await flush()
                finally:
                    writer_queue.task_done()
        except asyncio.CancelledError:
            raise
        finally:
            await flush()
            await self._drain_cleanup_queue()

    async def _drain_cleanup_queue(self) -> None:
        if self._cleanup_queue.empty():
            return
        try:
            while not self._cleanup_queue.empty():
                path = await self._cleanup_queue.get()
                self._cleanup_queue.task_done()
                if not path:
                    continue
                p = Path(path)
                if p.exists():
                    try:
                        p.unlink()
                    except Exception:
                        pass
        except Exception:
<<<<<<< HEAD
            pass


def _convert_updates(
    cfg: RunConfig, sheet_name: str, update_buffer: Dict[int, Dict[int, Any]]
) -> List[dict]:
    if not update_buffer:
        return []
    sorted_rows = sorted(update_buffer.items())
    value_ranges: List[dict] = []
    for row_number, columns in sorted_rows:
        offsets = sorted(columns.keys())
        if not offsets:
            continue
        grouped: List[List[int]] = []
        current: List[int] = [offsets[0]]
        for offset in offsets[1:]:
            if offset == current[-1] + 1:
                current.append(offset)
            else:
                grouped.append(current)
                current = [offset]
        grouped.append(current)
        for group in grouped:
            start_offset = group[0]
            end_offset = group[-1]
            start_idx = cfg.category_start_col - 1 + start_offset
            end_idx = cfg.category_start_col - 1 + end_offset
            start_col = column_index_to_a1(start_idx)
            end_col = column_index_to_a1(end_idx)
            sheet_label = sheet_name.replace("'", "''")
            rng = f"'{sheet_label}'!{start_col}{row_number}:{end_col}{row_number}"
            values = [[columns[offset] for offset in group]]
            value_ranges.append({"range": rng, "values": values})
    return value_ranges
=======
            pass
>>>>>>> 5ae49704
<|MERGE_RESOLUTION|>--- conflicted
+++ resolved
@@ -150,15 +150,11 @@
         )
         self._log_callback = event_logger
         self._ssr_settings: Optional[SSRSettings] = None
-<<<<<<< HEAD
         if (
             getattr(cfg, "enable_ssr", True)
             and cfg.ssr_reference_path
             and cfg.ssr_reference_set
         ):
-=======
-        if cfg.ssr_reference_path and cfg.ssr_reference_set:
->>>>>>> 5ae49704
             reference_path = Path(cfg.ssr_reference_path).expanduser()
             self._ssr_settings = SSRSettings(
                 reference_path=reference_path,
@@ -521,7 +517,6 @@
             snapshot_score_buffer = buffer_scores
             snapshot_analysis_buffer = buffer_analyses
             snapshot_updates = list(pending_updates)
-<<<<<<< HEAD
             payload: List[dict] = []
             if snapshot_analysis_buffer:
                 payload.extend(
@@ -545,14 +540,6 @@
                     "Writer flush skipped Sheets update because no values were produced"
                 )
                 return
-=======
-            payload_batches = build_batched_value_ranges(
-                category_start_col=self.cfg.category_start_col,
-                sheet_name=self.sheet_name,
-                update_buffer=snapshot_buffer,
-                max_rows_per_batch=self.sheet_batch_row_size,
-            )
->>>>>>> 5ae49704
             attempts = 0
             delay = self.writer_retry_initial_delay
             last_error: Optional[Exception] = None
@@ -580,7 +567,6 @@
                         len(columns) for columns in snapshot_score_buffer.values()
                     ) if snapshot_score_buffer else 0
                     self._log(
-<<<<<<< HEAD
                         "Writer flush success: rows={} entries={} attempts={} cells(text={} score={})".format(
                             len(distinct_rows),
                             len(snapshot_updates),
@@ -588,10 +574,6 @@
                             analysis_cells,
                             score_cells,
                         )
-=======
-                        f"Writer flush success: rows={len(snapshot_buffer)} entries={len(snapshot_updates)} "
-                        f"gs_calls={len(payload_batches)} attempts={attempts + 1}"
->>>>>>> 5ae49704
                     )
                     return
                 except GoogleSheetsError as exc:
@@ -663,7 +645,6 @@
                     except Exception:
                         pass
         except Exception:
-<<<<<<< HEAD
             pass
 
 
@@ -698,7 +679,4 @@
             rng = f"'{sheet_label}'!{start_col}{row_number}:{end_col}{row_number}"
             values = [[columns[offset] for offset in group]]
             value_ranges.append({"range": rng, "values": values})
-    return value_ranges
-=======
-            pass
->>>>>>> 5ae49704
+    return value_ranges