--- conflicted
+++ resolved
@@ -47,25 +47,13 @@
   display: flex;
   align-items: center;
   justify-content: center;
-<<<<<<< HEAD
   padding: 0;
-=======
-  padding: 0 var(--anyai-space-2, 8px);
->>>>>>> c20a190e
 }
 
 
 .sidebar-brand {
-<<<<<<< HEAD
   display: block;
   width: 100%;
-=======
-  display: inline-flex;
-  align-items: center;
-  justify-content: center;
-  width: 44px;
-  height: 44px;
->>>>>>> c20a190e
   border-radius: var(--anyai-radius-2, 10px);
   text-decoration: none;
   color: inherit;
@@ -73,12 +61,6 @@
 }
 
 .sidebar-brand img {
-<<<<<<< HEAD
-=======
-  height: 32px;
-  aspect-ratio: 1545 / 663;
-  width: auto;
->>>>>>> c20a190e
   display: block;
   width: 100%;
   height: auto;
